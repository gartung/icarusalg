# ======================================================================
#  icaruscode main build file
#
#  cd .../path/to/build/directory
#  source .../path/to/larsoft/ups/setup_for_development <-d|-p>
#  cmake [-DCMAKE_INSTALL_PREFIX=/install/path]
#        -DCMAKE_BUILD_TYPE=$CETPKG_TYPE
#        $CETPKG_SOURCE
#  make
#  make test
#  make install
#  make package (builds distribution tarfile)
# ======================================================================
# use cmake 3.12-3.14
cmake_minimum_required(VERSION 3.19 FATAL_ERROR)
cmake_policy(VERSION 3.14)



<<<<<<< HEAD
find_package(cetmodules 2.25.05 REQUIRED)
project(icarusalg VERSION 09.37.02.01 LANGUAGES CXX)
=======
project(icarusalg VERSION 09.60.00 LANGUAGES CXX)
>>>>>>> 9c4eedd1

message(STATUS
  "\n-- ============================================================================="
  "\n-- === *** Start of configuration of ${PROJECT_NAME} ***"
  "\n-- ===")


include(CetCMakeEnv)
cet_cmake_env()

cet_set_compiler_flags(DIAGS CAUTIOUS
  WERROR
  NO_UNDEFINED
  EXTRA_FLAGS -pedantic -I $ENV{CLANG_FQ_DIR}/include/c++/v1
)

cet_report_compiler_flags(REPORT_THRESHOLD VERBOSE)

# these are minimum required versions, not the actual product versions
<<<<<<< HEAD
find_package( larcorealg )
find_package( larcoreobj )
find_package( lardataalg )
find_package( lardataobj )
find_package( nusimdata  )
find_package( celib )
find_package( cetlib_except )
find_package( canvas     )
find_package( canvas_root_io )
find_package( messagefacility )
find_package( guideline_sl )
find_package( ROOT )
find_package( Boost COMPONENTS unit_test_framework)
find_package( CLHEP )

=======
find_ups_product( larcoreobj )
find_ups_product( larcorealg )
find_ups_product( lardataobj )
find_ups_product( lardataalg )
find_ups_product( nusimdata  )
find_ups_product( canvas     )
find_ups_product( cetlib     )
find_ups_product( clhep      )
find_ups_product( guideline_sl )
find_ups_root()
find_ups_boost()

# macros for dictionary and simple_plugin
>>>>>>> 9c4eedd1
include(ArtDictionary)
include(CetMake)
include(BasicPlugin)

# ADD SOURCE CODE SUBDIRECTORIES HERE
add_subdirectory(icarusalg)

# subdirectory for test code
add_subdirectory(test)

# Top level fcl files.
add_subdirectory(fcl)

# ups - table and config files

# packaging utility

message(STATUS
  "\n-- ==="
  "\n-- === *** End of configuration of ${PROJECT_NAME} ***"
  "\n-- ============================================================================="
  "\n-- "
  )

cet_cmake_config()<|MERGE_RESOLUTION|>--- conflicted
+++ resolved
@@ -17,12 +17,8 @@
 
 
 
-<<<<<<< HEAD
 find_package(cetmodules 2.25.05 REQUIRED)
-project(icarusalg VERSION 09.37.02.01 LANGUAGES CXX)
-=======
 project(icarusalg VERSION 09.60.00 LANGUAGES CXX)
->>>>>>> 9c4eedd1
 
 message(STATUS
   "\n-- ============================================================================="
@@ -42,13 +38,12 @@
 cet_report_compiler_flags(REPORT_THRESHOLD VERBOSE)
 
 # these are minimum required versions, not the actual product versions
-<<<<<<< HEAD
 find_package( larcorealg )
 find_package( larcoreobj )
 find_package( lardataalg )
 find_package( lardataobj )
 find_package( nusimdata  )
-find_package( celib )
+find_package( cetlib )
 find_package( cetlib_except )
 find_package( canvas     )
 find_package( canvas_root_io )
@@ -58,21 +53,6 @@
 find_package( Boost COMPONENTS unit_test_framework)
 find_package( CLHEP )
 
-=======
-find_ups_product( larcoreobj )
-find_ups_product( larcorealg )
-find_ups_product( lardataobj )
-find_ups_product( lardataalg )
-find_ups_product( nusimdata  )
-find_ups_product( canvas     )
-find_ups_product( cetlib     )
-find_ups_product( clhep      )
-find_ups_product( guideline_sl )
-find_ups_root()
-find_ups_boost()
-
-# macros for dictionary and simple_plugin
->>>>>>> 9c4eedd1
 include(ArtDictionary)
 include(CetMake)
 include(BasicPlugin)
