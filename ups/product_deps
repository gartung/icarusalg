--- conflicted
+++ resolved
@@ -2,11 +2,7 @@
 
 # The *parent* line must the first non-commented line and defines this product and version
 # The version must be of the form vxx_yy_zz (e.g. v01_02_03)
-<<<<<<< HEAD
-parent icarusalg v09_37_02_01
-=======
 parent icarusalg v09_60_00
->>>>>>> 9c4eedd1
 defaultqual e20
 
 # These optional lines define where headers, libraries, and executables go and should
@@ -37,11 +33,7 @@
 # Add the dependent product and version
 
 product             version
-<<<<<<< HEAD
-larsoftobj          v09_12_00_01
-=======
 larsoftobj          v09_23_00
->>>>>>> 9c4eedd1
 guideline_sl        v3_1_0
 
 cetbuildtools	    v8_15_00	-	only_for_build
