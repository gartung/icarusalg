--- conflicted
+++ resolved
@@ -2,11 +2,7 @@
 
 # The *parent* line must the first non-commented line and defines this product and version
 # The version must be of the form vxx_yy_zz (e.g. v01_02_03)
-<<<<<<< HEAD
-parent icarusalg v09_28_01_01
-=======
 parent icarusalg v09_29_00
->>>>>>> ca7c8363
 defaultqual e19
 
 # These optional lines define where headers, libraries, and executables go and should
@@ -37,11 +33,7 @@
 # Add the dependent product and version
 
 product             version
-<<<<<<< HEAD
-larsoftobj          v09_10_00
-=======
 larsoftobj          v09_08_00
->>>>>>> ca7c8363
 guideline_sl        v3_1_0
 
 cetbuildtools	    v8_17_03	-	only_for_build
